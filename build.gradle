/*
 * Copyright 2017 Google Inc. All rights reserved.
 *
 * Licensed under the Apache License, Version 2.0 (the "License");
 * you may not use this file except in compliance with the License.
 * You may obtain a copy of the License at
 *
 *     http://www.apache.org/licenses/LICENSE-2.0
 *
 * Unless required by applicable law or agreed to in writing, software
 * distributed under the License is distributed on an "AS IS" BASIS,
 * WITHOUT WARRANTIES OR CONDITIONS OF ANY KIND, either express or implied.
 * See the License for the specific language governing permissions and
 * limitations under the License.
 */

// Top-level build file where you can add configuration options common to all sub-projects/modules.

buildscript {
    ext.arch_lifecycle_version = '1.1.1'
    ext.constraint_layout_version = '1.1.2'
    ext.exoplayer_version = '2.8.1'
    ext.glide_version = '4.4.0'
    ext.gson_version = '2.8.4'
    ext.kotlin_version = '1.2.50'
    ext.support_lib_version = '27.1.1'
    ext.test_runner_version = '1.0.2'

    repositories {
        google()
        jcenter()
        google()
    }
    dependencies {
<<<<<<< HEAD
        classpath 'com.android.tools.build:gradle:3.1.2'
=======
        classpath 'com.android.tools.build:gradle:3.1.3'
        classpath "org.jetbrains.kotlin:kotlin-gradle-plugin:$kotlin_version"
>>>>>>> 2a80fb97

        // NOTE: Do not place your application dependencies here; they belong
        // in the individual module build.gradle files
    }
}

allprojects {
    repositories {
        google()
        jcenter()
<<<<<<< HEAD
        maven {
            url "https://maven.google.com"
        }
        google()
=======
>>>>>>> 2a80fb97
    }
}

task clean(type: Delete) {
    delete rootProject.buildDir
}<|MERGE_RESOLUTION|>--- conflicted
+++ resolved
@@ -32,12 +32,8 @@
         google()
     }
     dependencies {
-<<<<<<< HEAD
-        classpath 'com.android.tools.build:gradle:3.1.2'
-=======
         classpath 'com.android.tools.build:gradle:3.1.3'
         classpath "org.jetbrains.kotlin:kotlin-gradle-plugin:$kotlin_version"
->>>>>>> 2a80fb97
 
         // NOTE: Do not place your application dependencies here; they belong
         // in the individual module build.gradle files
@@ -48,13 +44,6 @@
     repositories {
         google()
         jcenter()
-<<<<<<< HEAD
-        maven {
-            url "https://maven.google.com"
-        }
-        google()
-=======
->>>>>>> 2a80fb97
     }
 }
 
